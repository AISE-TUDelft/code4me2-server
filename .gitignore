--- conflicted
+++ resolved
@@ -2,10 +2,6 @@
 node_modules
 .venv
 .idea
-<<<<<<< HEAD
-secrets
-=======
 secrets
 **/__pycache__/
-.hypothesis
->>>>>>> d3819635
+.hypothesis