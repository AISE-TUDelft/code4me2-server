"""
Tests for user CRUD operations in the database module.
"""

import os
import uuid

import pytest
import uuid

from sqlalchemy import create_engine
from sqlalchemy.orm import sessionmaker
<<<<<<< HEAD
from datetime import datetime
from typing import List
from pydantic import EmailStr, SecretStr
from database.db import Base
import database.crud as crud
from database import db_schemas
from Queries import (
    ContextCreate,
    TelemetryCreate,
    QueryCreate,
    GenerationCreate,
    GroundTruthCreate,
    CreateUser,
    CreateUserOauth,
    Provider)
from database.utils import hash_password
=======

import database.crud as crud

# Import your modules based on your project structure
# These need to be adjusted to match your actual import paths
from database.db import Base
from database.utils import hash_password
from Queries import CreateUser, CreateUserOauth, Provider
>>>>>>> 7c8ac247

# Get test database URL from environment or use default for Docker
TEST_DB_URL = os.getenv(
    "TEST_DATABASE_URL", "postgresql://postgres:postgres@test_db:5432/test_db"
)


@pytest.fixture(scope="function")
def db_session():
    """
    Creates a fresh database session for each test function.
    """
    # Create test database engine
    engine = create_engine(TEST_DB_URL)

    # Create all tables
    Base.metadata.create_all(engine)

    # Create session
    TestingSessionLocal = sessionmaker(autocommit=False, autoflush=False, bind=engine)
    db = TestingSessionLocal()

    try:
        yield db
    finally:
        db.close()
        # Drop all tables after test
        Base.metadata.drop_all(engine)


def test_get_user_by_email_nonexistent(db_session):
    """Test retrieving a non-existent user by email"""
    # Test retrieving a user that doesn't exist
    email = "nonexistent@example.com"
    user = crud.get_user_by_email(db_session, email)

    # Verify the user is None
    assert user is None


def test_create_and_get_user_by_email(db_session):
    """Test creating a user and then retrieving it by email"""
    # Create test user data using CreateUser
    user_email = "test@example.com"
    user_data = CreateUser(
        email=user_email, name="Test User", password="securepassword123"
    )

    # Create user in the database
    created_user = crud.create_user(db_session, user_data)

    # Verify the user was created correctly
    assert created_user.email == user_email
    assert created_user.name == "Test User"
    assert created_user.is_oauth_signup is False
    assert created_user.verified is False

    # Test retrieving the user by email
    retrieved_user = crud.get_user_by_email(db_session, user_email)

    # Verify the retrieved user matches the created user
    assert retrieved_user is not None
    assert retrieved_user.email == user_email
    assert retrieved_user.name == "Test User"
    assert retrieved_user.user_id == created_user.user_id


def test_create_user_with_oauth(db_session):
    """Test creating a user with OAuth authentication"""
    # Create test user data using CreateUserAuth
    user_email = "oauth_user@example.com"
    user_data = CreateUserOauth(
        email=user_email,
        name="OAuth User",
        password="securepassword456",
        token="mock_oauth_token",
        provider=Provider.google,
    )

    # Create user in the database
    created_user = crud.create_user(db_session, user_data)

    # Verify the user was created correctly
    assert created_user.email == user_email
    assert created_user.name == "OAuth User"

    # NOTE: The current implementation doesn't set is_oauth_signup to True
    #
    # For now, we're testing the actual behavior
    assert created_user.verified is False


def test_get_user_by_id(db_session):
    """Test retrieving a user by ID"""
    # Create test user data
    user_email = "id_test@example.com"
    user_data = CreateUser(
        email=user_email, name="ID Test User", password="secureidpassword"
    )

    # Create user in the database
    created_user = crud.create_user(db_session, user_data)

    # Get the user ID
    user_id = created_user.user_id

    # Test retrieving the user by ID
    retrieved_user = crud.get_user_by_id(db_session, user_id)

    # Verify the retrieved user matches the created user
    assert retrieved_user is not None
    assert retrieved_user.user_id == user_id
    assert retrieved_user.email == user_email
    assert retrieved_user.name == "ID Test User"


def test_get_user_by_id_nonexistent(db_session):
    """Test retrieving a non-existent user by ID"""
    # Generate a random UUID that doesn't exist in the database
    nonexistent_id = str(uuid.uuid4())

    # Test retrieving a user that doesn't exist
    user = crud.get_user_by_id(db_session, nonexistent_id)

    # Verify the user is None
    assert user is None


def test_password_hashing(db_session):
    """Test that passwords are properly hashed"""
    # Create test user data
    user_email = "hash_test@example.com"
    password = "SecurePassword123"
    user_data = CreateUser(email=user_email, name="Hash Test User", password=password)

    # Create user in the database
    created_user = crud.create_user(db_session, user_data)

    # Verify the password was hashed (not stored as plaintext)
    assert created_user.password_hash != password

    # Check that the stored hash matches the expected hash
    expected_hash = hash_password(password)
    assert created_user.password_hash == expected_hash


def test_create_multiple_users(db_session):
    """Test creating multiple users"""
    # Create test user data for multiple users
    users_data = [
        CreateUser(
            email=f"user{i}@example.com", name=f"Test User {i}", password=f"password{i}"
        )
        for i in range(1, 4)  # Create 3 users
    ]

    # Create users in the database
    created_users = [
        crud.create_user(db_session, user_data) for user_data in users_data
    ]

    # Verify all users were created
    assert len(created_users) == 3

    # Verify each user has a unique ID
    user_ids = [user.user_id for user in created_users]
    assert len(user_ids) == len(set(user_ids))  # No duplicate IDs

    # Retrieve all users by email and verify they match
    for i, user_data in enumerate(users_data):
        email = f"user{i+1}@example.com"
        retrieved_user = crud.get_user_by_email(db_session, email)
        assert retrieved_user is not None
        assert retrieved_user.email == email
        assert retrieved_user.name == f"Test User {i+1}"


"""
Tests for completion-related CRUD operations in the database module.
"""

@pytest.fixture(scope="function")
def setup_reference_data(db_session):
    """
    Set up reference data needed for tests (models, languages, etc.)
    """
    # Add models if they don't exist
    if db_session.query(db_schemas.ModelName).count() == 0:
        models = [
            db_schemas.ModelName(model_id=1, model_name="deepseek-1.3b"),
            db_schemas.ModelName(model_id=2, model_name="starcoder2-3b"),
        ]
        db_session.add_all(models)

    # Add programming languages if they don't exist
    if db_session.query(db_schemas.ProgrammingLanguage).count() == 0:
        languages = [
            db_schemas.ProgrammingLanguage(language_id=1, language_name="python"),
            db_schemas.ProgrammingLanguage(language_id=2, language_name="javascript"),
        ]
        db_session.add_all(languages)

    # Add trigger types if they don't exist
    if db_session.query(db_schemas.TriggerType).count() == 0:
        trigger_types = [
            db_schemas.TriggerType(trigger_type_id=1, trigger_type_name="manual"),
            db_schemas.TriggerType(trigger_type_id=2, trigger_type_name="auto"),
            db_schemas.TriggerType(trigger_type_id=3, trigger_type_name="idle"),
        ]
        db_session.add_all(trigger_types)

    # Add plugin versions if they don't exist
    if db_session.query(db_schemas.PluginVersion).count() == 0:
        versions = [
            db_schemas.PluginVersion(
                version_id=1,
                version_name="0.0.1v",
                ide_type="VSCode",
                description="Test version",
            )
        ]
        db_session.add_all(versions)

    db_session.commit()


@pytest.fixture(scope="function")
def test_user(db_session):
    """Create a test user for completion tests"""
    user_id = str(uuid.uuid4())
    user = db_schemas.User(
        user_id=user_id,
        email="completion_test@example.com",
        name="Completion Test User",
        password_hash="hashed_password",
        joined_at=datetime.now(),
        verified=True,
        is_oauth_signup=False,
    )
    db_session.add(user)
    db_session.commit()
    db_session.refresh(user)
    return user


def test_add_context(db_session, setup_reference_data):
    """Test creating a context record"""
    # Create test context data
    context_id = uuid.uuid4()
    context_data = ContextCreate(
        context_id=context_id,
        prefix="def hello_world():",
        suffix="    pass",
        language_id=1,  # Python
        trigger_type_id=1,  # Manual
        version_id=1,  # VSCode
    )

    # Create context in the database
    created_context = crud.add_context(db_session, context_data)

    # Verify the context was created correctly
    assert created_context is not None
    assert str(created_context.context_id) == str(context_id)
    assert created_context.prefix == "def hello_world():"
    assert created_context.suffix == "    pass"
    assert created_context.language_id == 1
    assert created_context.trigger_type_id == 1
    assert created_context.version_id == 1


def test_add_telemetry(db_session):
    """Test creating a telemetry record"""
    # Create test telemetry data
    telemetry_id = uuid.uuid4()
    telemetry_data = TelemetryCreate(
        telemetry_id=telemetry_id,
        time_since_last_completion=5000,
        typing_speed=300,
        document_char_length=500,
        relative_document_position=0.7,
    )

    # Create telemetry in the database
    created_telemetry = crud.add_telemetry(db_session, telemetry_data)

    # Verify the telemetry was created correctly
    assert created_telemetry is not None
    assert str(created_telemetry.telemetry_id) == str(telemetry_id)
    assert created_telemetry.time_since_last_completion == 5000
    assert created_telemetry.typing_speed == 300
    assert created_telemetry.document_char_length == 500
    assert created_telemetry.relative_document_position == 0.7


def test_add_query(db_session, test_user, setup_reference_data):
    """Test creating a query record"""
    # First create context and telemetry
    context_id = uuid.uuid4()
    context_data = ContextCreate(
        context_id=context_id,
        prefix="def test_function():",
        suffix="    return True",
        language_id=1,
        trigger_type_id=1,
        version_id=1,
    )
    context = crud.add_context(db_session, context_data)

    telemetry_id = uuid.uuid4()
    telemetry_data = TelemetryCreate(
        telemetry_id=telemetry_id,
        time_since_last_completion=3000,
        typing_speed=250,
        document_char_length=400,
        relative_document_position=0.5,
    )
    telemetry = crud.add_telemetry(db_session, telemetry_data)

    # Create query data
    query_id = uuid.uuid4()
    current_time = datetime.now().isoformat()
    query_data = QueryCreate(
        query_id=query_id,
        user_id=test_user.user_id,
        telemetry_id=telemetry_id,
        context_id=context_id,
        timestamp=current_time,
        total_serving_time=150,
        server_version_id=1,
    )

    # Create query in the database
    created_query = crud.add_query(db_session, query_data)

    # Verify the query was created correctly
    assert created_query is not None
    assert str(created_query.query_id) == str(query_id)
    assert str(created_query.user_id) == str(test_user.user_id)
    assert str(created_query.telemetry_id) == str(telemetry_id)
    assert str(created_query.context_id) == str(context_id)
    assert created_query.total_serving_time == 150
    assert created_query.server_version_id == 1


def test_add_generation(db_session, test_user, setup_reference_data):
    """Test creating a generation record"""
    # First create context, telemetry, and query
    context_id = uuid.uuid4()
    context = crud.add_context(
        db_session,
        ContextCreate(
            context_id=context_id,
            prefix="def generate_test():",
            suffix="    pass",
            language_id=1,
            trigger_type_id=1,
            version_id=1,
        ),
    )

    telemetry_id = uuid.uuid4()
    telemetry = crud.add_telemetry(
        db_session,
        TelemetryCreate(
            telemetry_id=telemetry_id,
            time_since_last_completion=2000,
            typing_speed=200,
            document_char_length=300,
            relative_document_position=0.3,
        ),
    )

    query_id = uuid.uuid4()
    query = crud.add_query(
        db_session,
        QueryCreate(
            query_id=query_id,
            user_id=test_user.user_id,
            telemetry_id=telemetry_id,
            context_id=context_id,
            timestamp=datetime.now().isoformat(),
            total_serving_time=100,
            server_version_id=1,
        ),
    )

    # Create generation data
    current_time = datetime.now().isoformat()
    generation_data = GenerationCreate(
        query_id=query_id,
        model_id=1,  # deepseek-1.3b
        completion="def generate_test():\n    return 'Test passed!'",
        generation_time=50,
        shown_at=[current_time],
        was_accepted=False,
        confidence=0.85,
        logprobs=[-0.05, -0.1, -0.15],
    )

    # Create generation in the database
    created_generation = crud.add_generation(db_session, generation_data)

    # Verify the generation was created correctly
    assert created_generation is not None
    assert str(created_generation.query_id) == str(query_id)
    assert created_generation.model_id == 1
    assert (
        created_generation.completion
        == "def generate_test():\n    return 'Test passed!'"
    )
    assert created_generation.generation_time == 50
    assert len(created_generation.shown_at) == 1
    assert created_generation.was_accepted is False
    assert created_generation.confidence == 0.85
    assert created_generation.logprobs == [-0.05, -0.1, -0.15]


def test_update_generation_acceptance(db_session, test_user, setup_reference_data):
    """Test updating a generation's acceptance status"""
    # First create all necessary records
    context_id = uuid.uuid4()
    context = crud.add_context(
        db_session,
        ContextCreate(
            context_id=context_id,
            prefix="def update_test():",
            suffix="    pass",
            language_id=1,
            trigger_type_id=1,
            version_id=1,
        ),
    )

    telemetry_id = uuid.uuid4()
    telemetry = crud.add_telemetry(
        db_session,
        TelemetryCreate(
            telemetry_id=telemetry_id,
            time_since_last_completion=1500,
            typing_speed=180,
            document_char_length=250,
            relative_document_position=0.4,
        ),
    )

    query_id = uuid.uuid4()
    query = crud.add_query(
        db_session,
        QueryCreate(
            query_id=query_id,
            user_id=test_user.user_id,
            telemetry_id=telemetry_id,
            context_id=context_id,
            timestamp=datetime.now().isoformat(),
            total_serving_time=120,
            server_version_id=1,
        ),
    )

    generation = crud.add_generation(
        db_session,
        GenerationCreate(
            query_id=query_id,
            model_id=1,
            completion="def update_test():\n    return 'Update successful!'",
            generation_time=60,
            shown_at=[datetime.now().isoformat()],
            was_accepted=False,
            confidence=0.9,
            logprobs=[-0.02, -0.05, -0.1],
        ),
    )

    # Update the generation's acceptance status
    updated_generation = crud.update_generation_acceptance(
        db_session, str(query_id), 1, True  # model_id  # was_accepted
    )

    # Verify the update was successful
    assert updated_generation is not None
    assert updated_generation.was_accepted is True


def test_add_ground_truth(db_session, test_user, setup_reference_data):
    """Test creating a ground truth record"""
    # First create necessary records
    context_id = uuid.uuid4()
    context = crud.add_context(
        db_session,
        ContextCreate(
            context_id=context_id,
            prefix="def ground_truth_test():",
            suffix="    pass",
            language_id=1,
            trigger_type_id=1,
            version_id=1,
        ),
    )

    telemetry_id = uuid.uuid4()
    telemetry = crud.add_telemetry(
        db_session,
        TelemetryCreate(
            telemetry_id=telemetry_id,
            time_since_last_completion=2200,
            typing_speed=220,
            document_char_length=320,
            relative_document_position=0.6,
        ),
    )

    query_id = uuid.uuid4()
    query = crud.add_query(
        db_session,
        QueryCreate(
            query_id=query_id,
            user_id=test_user.user_id,
            telemetry_id=telemetry_id,
            context_id=context_id,
            timestamp=datetime.now().isoformat(),
            total_serving_time=110,
            server_version_id=1,
        ),
    )

    # Create ground truth data
    current_time = datetime.now().isoformat()
    ground_truth_data = GroundTruthCreate(
        query_id=query_id,
        truth_timestamp=current_time,
        ground_truth="def ground_truth_test():\n    print('This is the actual code the user wrote')\n    return True",
    )

    # Create ground truth in the database
    created_ground_truth = crud.add_ground_truth(db_session, ground_truth_data)

    # Verify the ground truth was created correctly
    assert created_ground_truth is not None
    assert str(created_ground_truth.query_id) == str(query_id)
    assert (
        created_ground_truth.ground_truth
        == "def ground_truth_test():\n    print('This is the actual code the user wrote')\n    return True"
    )


def test_get_query_by_id(db_session, test_user, setup_reference_data):
    """Test retrieving a query by ID"""
    # First create necessary records
    context_id = uuid.uuid4()
    context = crud.add_context(
        db_session,
        ContextCreate(
            context_id=context_id,
            prefix="def get_query_test():",
            suffix="    pass",
            language_id=1,
            trigger_type_id=1,
            version_id=1,
        ),
    )

    telemetry_id = uuid.uuid4()
    telemetry = crud.add_telemetry(
        db_session,
        TelemetryCreate(
            telemetry_id=telemetry_id,
            time_since_last_completion=1800,
            typing_speed=190,
            document_char_length=280,
            relative_document_position=0.45,
        ),
    )

    query_id = uuid.uuid4()
    query = crud.add_query(
        db_session,
        QueryCreate(
            query_id=query_id,
            user_id=test_user.user_id,
            telemetry_id=telemetry_id,
            context_id=context_id,
            timestamp=datetime.now().isoformat(),
            total_serving_time=130,
            server_version_id=1,
        ),
    )

    # Get the query by ID
    retrieved_query = crud.get_query_by_id(db_session, str(query_id))

    # Verify the retrieved query matches the created query
    assert retrieved_query is not None
    assert str(retrieved_query.query_id) == str(query_id)
    assert str(retrieved_query.user_id) == str(test_user.user_id)
    assert str(retrieved_query.telemetry_id) == str(telemetry_id)
    assert str(retrieved_query.context_id) == str(context_id)


def test_get_query_by_id_nonexistent(db_session):
    """Test retrieving a non-existent query by ID"""
    # Generate a random UUID that doesn't exist in the database
    nonexistent_id = str(uuid.uuid4())

    # Test retrieving a query that doesn't exist
    query = crud.get_query_by_id(db_session, nonexistent_id)

    # Verify the query is None
    assert query is None


def test_get_generations_by_query_id(db_session, test_user, setup_reference_data):
    """Test retrieving all generations for a query"""
    # First create necessary records
    context_id = uuid.uuid4()
    context = crud.add_context(
        db_session,
        ContextCreate(
            context_id=context_id,
            prefix="def get_generations_test():",
            suffix="    pass",
            language_id=1,
            trigger_type_id=1,
            version_id=1,
        ),
    )

    telemetry_id = uuid.uuid4()
    telemetry = crud.add_telemetry(
        db_session,
        TelemetryCreate(
            telemetry_id=telemetry_id,
            time_since_last_completion=1600,
            typing_speed=185,
            document_char_length=270,
            relative_document_position=0.48,
        ),
    )

    query_id = uuid.uuid4()
    query = crud.add_query(
        db_session,
        QueryCreate(
            query_id=query_id,
            user_id=test_user.user_id,
            telemetry_id=telemetry_id,
            context_id=context_id,
            timestamp=datetime.now().isoformat(),
            total_serving_time=125,
            server_version_id=1,
        ),
    )

    # Create two generations for the same query
    generation1 = crud.add_generation(
        db_session,
        GenerationCreate(
            query_id=query_id,
            model_id=1,  # deepseek-1.3b
            completion="def get_generations_test():\n    return 'Model 1'",
            generation_time=55,
            shown_at=[datetime.now().isoformat()],
            was_accepted=False,
            confidence=0.88,
            logprobs=[-0.03, -0.06, -0.09],
        ),
    )

    generation2 = crud.add_generation(
        db_session,
        GenerationCreate(
            query_id=query_id,
            model_id=2,  # starcoder2-3b
            completion="def get_generations_test():\n    return 'Model 2'",
            generation_time=65,
            shown_at=[datetime.now().isoformat()],
            was_accepted=False,
            confidence=0.92,
            logprobs=[-0.02, -0.04, -0.08],
        ),
    )

    # Get generations by query ID
    retrieved_generations = crud.get_generations_by_query_id(db_session, str(query_id))

    # Verify the retrieved generations
    assert retrieved_generations is not None
    assert len(retrieved_generations) == 2

    # Check that we got both generations
    model_ids = [gen.model_id for gen in retrieved_generations]
    assert 1 in model_ids
    assert 2 in model_ids


def test_get_generations_by_query_and_model_id(
    db_session, test_user, setup_reference_data
):
    """Test retrieving a specific generation by query ID and model ID"""
    # First create necessary records
    context_id = uuid.uuid4()
    context = crud.add_context(
        db_session,
        ContextCreate(
            context_id=context_id,
            prefix="def get_specific_generation():",
            suffix="    pass",
            language_id=1,
            trigger_type_id=1,
            version_id=1,
        ),
    )

    telemetry_id = uuid.uuid4()
    telemetry = crud.add_telemetry(
        db_session,
        TelemetryCreate(
            telemetry_id=telemetry_id,
            time_since_last_completion=1700,
            typing_speed=195,
            document_char_length=290,
            relative_document_position=0.52,
        ),
    )

    query_id = uuid.uuid4()
    query = crud.add_query(
        db_session,
        QueryCreate(
            query_id=query_id,
            user_id=test_user.user_id,
            telemetry_id=telemetry_id,
            context_id=context_id,
            timestamp=datetime.now().isoformat(),
            total_serving_time=115,
            server_version_id=1,
        ),
    )

    # Create two generations for the same query
    generation1 = crud.add_generation(
        db_session,
        GenerationCreate(
            query_id=query_id,
            model_id=1,  # deepseek-1.3b
            completion="def get_specific_generation():\n    return 'Found Model 1'",
            generation_time=58,
            shown_at=[datetime.now().isoformat()],
            was_accepted=False,
            confidence=0.87,
            logprobs=[-0.04, -0.07, -0.1],
        ),
    )

    generation2 = crud.add_generation(
        db_session,
        GenerationCreate(
            query_id=query_id,
            model_id=2,  # starcoder2-3b
            completion="def get_specific_generation():\n    return 'Found Model 2'",
            generation_time=62,
            shown_at=[datetime.now().isoformat()],
            was_accepted=False,
            confidence=0.91,
            logprobs=[-0.03, -0.05, -0.09],
        ),
    )

    # Get specific generation by query ID and model ID
    retrieved_generation = crud.get_generations_by_query_and_model_id(
        db_session, str(query_id), 2  # model_id for starcoder2-3b
    )

    # Verify the retrieved generation
    assert retrieved_generation is not None
    assert str(retrieved_generation.query_id) == str(query_id)
    assert retrieved_generation.model_id == 2
    assert "Found Model 2" in retrieved_generation.completion<|MERGE_RESOLUTION|>--- conflicted
+++ resolved
@@ -10,7 +10,6 @@
 
 from sqlalchemy import create_engine
 from sqlalchemy.orm import sessionmaker
-<<<<<<< HEAD
 from datetime import datetime
 from typing import List
 from pydantic import EmailStr, SecretStr
@@ -27,16 +26,6 @@
     CreateUserOauth,
     Provider)
 from database.utils import hash_password
-=======
-
-import database.crud as crud
-
-# Import your modules based on your project structure
-# These need to be adjusted to match your actual import paths
-from database.db import Base
-from database.utils import hash_password
-from Queries import CreateUser, CreateUserOauth, Provider
->>>>>>> 7c8ac247
 
 # Get test database URL from environment or use default for Docker
 TEST_DB_URL = os.getenv(
