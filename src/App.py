--- conflicted
+++ resolved
@@ -6,10 +6,6 @@
 from sqlalchemy import create_engine
 from sqlalchemy.orm import Session, scoped_session, sessionmaker
 
-<<<<<<< HEAD
-import Code4meV2Config
-=======
->>>>>>> 38675d91
 from backend.celery_broker import CeleryBroker
 from backend.completion import CompletionModels
 from backend.redis_manager import RedisManager
@@ -31,15 +27,6 @@
 
     def __init__(self):
         if not hasattr(self, "_initialized"):
-<<<<<<< HEAD
-            self.__db_session_factory: scoped_session = None
-            self.__config: Code4meV2Config = None
-            self.__session_manager: SessionManager = None
-            self.__celery_broker: CeleryBroker = None
-            self.__completion_models = None
-            self._initialized: bool = True  # Ensure __init__ is only called once
-            self.__setup(Code4meV2Config.Code4meV2Config())
-=======
             self.__db_session_factory: scoped_session = None  # type: ignore
             self.__config: Code4meV2Config = None  # type: ignore
             self.__redis_manager: RedisManager = None  # type: ignore
@@ -47,7 +34,6 @@
             self.__completion_models: CompletionModels = None  # type: ignore
             self._initialized: bool = True  # Ensure __init__ is only called once
             self.__setup(Code4meV2Config())  # type: ignore
->>>>>>> 38675d91
 
     def __setup(self, config: Code4meV2Config) -> None:
         """
@@ -63,11 +49,7 @@
             host=config.celery_broker_host,
             port=config.celery_broker_port,
         )
-<<<<<<< HEAD
-        self.__session_manager = SessionManager(
-=======
         self.__redis_manager = RedisManager(
->>>>>>> 38675d91
             host=config.redis_host,
             port=config.redis_port,
             auth_token_expires_in_seconds=config.auth_token_expires_in_seconds,
@@ -157,10 +139,6 @@
         return cls.__instance
 
     def cleanup(self):
-<<<<<<< HEAD
-        self.__session_manager.cleanup(db=self.__db_session_factory())
-=======
         self.__redis_manager.cleanup(db_session=self.__db_session_factory())
->>>>>>> 38675d91
         self.__celery_broker.cleanup()
         self.__db_session_factory.remove()