import os

from pydantic import Field
from pydantic_settings import BaseSettings, SettingsConfigDict


class Code4meV2Config(BaseSettings):
    """
    Simplified configuration for database connection
    """

    model_config = SettingsConfigDict(env_file=".env", extra="ignore")

    # -----------------------
    # General & Server Settings
    # -----------------------
    test_mode: bool = Field(alias="TEST_MODE", frozen=True)

    server_version_id: int = Field(alias="SERVER_VERSION_ID", frozen=True)
    server_host: str = Field(alias="SERVER_HOST", frozen=True)
    server_port: int = Field(alias="SERVER_PORT", frozen=True)

    # -----------------------
    # Authentication & Rate Limits
    # -----------------------
    auth_token_expires_in_seconds: int = Field(
        alias="AUTHENTICATION_TOKEN_EXPIRES_IN_SECONDS", frozen=True
    )
    session_token_expires_in_seconds: int = Field(
        alias="SESSION_TOKEN_EXPIRES_IN_SECONDS", frozen=True
    )
    token_hook_activation_in_seconds: int = Field(
        alias="TOKEN_HOOK_ACTIVATION_IN_SECONDS", frozen=True
    )
    default_max_request_rate_per_hour: int = Field(
        alias="DEFAULT_MAX_REQUEST_RATE_PER_HOUR", frozen=True
    )
    max_request_rate_per_hour_config: dict = Field(
        alias="MAX_REQUEST_RATE_PER_HOUR_CONFIG", frozen=True
    )

    # -----------------------
    # Database Configuration
    # -----------------------
    db_host: str = Field(alias="DB_HOST", frozen=True)
    db_port: int = Field(alias="DB_PORT", frozen=True)
    db_user: str = Field(alias="DB_USER", frozen=True)
    db_password: str = Field(alias="DB_PASSWORD", frozen=True)
    db_name: str = Field(alias="DB_NAME", frozen=True)

    # -----------------------
    # pgAdmin Configuration
    # -----------------------
    pgadmin_host: str = Field(alias="PGADMIN_HOST", frozen=True)
    pgadmin_port: int = Field(alias="PGADMIN_PORT", frozen=True)
    pgadmin_user: str = Field(alias="PGADMIN_DEFAULT_EMAIL", frozen=True)
    pgadmin_password: str = Field(alias="PGADMIN_DEFAULT_PASSWORD", frozen=True)

    # -----------------------
    # Frontend Configuration
    # -----------------------
    website_host: str = Field(alias="WEBSITE_HOST", frozen=True)
    website_port: int = Field(alias="WEBSITE_PORT", frozen=True)
    react_app_google_client_id: str = Field(
        alias="REACT_APP_GOOGLE_CLIENT_ID", frozen=True
    )

    # -----------------------
    # Redis & Celery Configuration
    # -----------------------
    redis_host: str = Field(alias="REDIS_HOST", frozen=True)
    redis_port: int = Field(alias="REDIS_PORT", frozen=True)
    celery_broker_host: str = Field(alias="CELERY_BROKER_HOST", frozen=True)
    celery_broker_port: int = Field(alias="CELERY_BROKER_PORT", frozen=True)

    # -----------------------
    # Model Configuration
    # -----------------------
    preload_models: bool = Field(alias="PRELOAD_MODELS", frozen=True)
    model_cache_dir: str = Field(
        alias="MODEL_CACHE_DIR", default=os.path.join(".", ".cache"), frozen=True
    )
    model_max_new_tokens: int = Field(
        alias="MODEL_MAX_NEW_TOKENS", default=64, frozen=True
    )
    model_use_cache: bool = Field(alias="MODEL_USE_CACHE", default=True, frozen=True)
    model_num_beams: int = Field(alias="MODEL_NUM_BEAMS", default=1, frozen=True)
    model_use_compile: bool = Field(
        alias="MODEL_USE_COMPILE", default=True, frozen=True
    )
    model_warmup: bool = Field(alias="MODEL_WARMUP", default=True, frozen=True)

    # -----------------------
    # Thread Pool Configuration
    # -----------------------
    thread_pool_max_workers: int = Field(
<<<<<<< HEAD
        alias="THREAD_POOL_MAX_WORKERS", default=2, frozen=True
    )
=======
        alias="THREAD_POOL_MAX_WORKERS", default=5, frozen=True
    )

    # Email configuration
    email_host: str = Field(alias="EMAIL_HOST", frozen=True)
    email_port: int = Field(alias="EMAIL_PORT", frozen=True)
    email_username: str = Field(alias="EMAIL_USERNAME", frozen=True)
    email_password: str = Field(alias="EMAIL_PASSWORD", frozen=True)
    email_use_tls: bool = Field(alias="EMAIL_USE_TLS", frozen=True)
    email_from: str = Field(alias="EMAIL_FROM", frozen=True)
    verification_url: str = Field(alias="VERIFICATION_URL", frozen=True)
>>>>>>> cf26d892
<|MERGE_RESOLUTION|>--- conflicted
+++ resolved
@@ -94,11 +94,7 @@
     # Thread Pool Configuration
     # -----------------------
     thread_pool_max_workers: int = Field(
-<<<<<<< HEAD
         alias="THREAD_POOL_MAX_WORKERS", default=2, frozen=True
-    )
-=======
-        alias="THREAD_POOL_MAX_WORKERS", default=5, frozen=True
     )
 
     # Email configuration
@@ -108,5 +104,4 @@
     email_password: str = Field(alias="EMAIL_PASSWORD", frozen=True)
     email_use_tls: bool = Field(alias="EMAIL_USE_TLS", frozen=True)
     email_from: str = Field(alias="EMAIL_FROM", frozen=True)
-    verification_url: str = Field(alias="VERIFICATION_URL", frozen=True)
->>>>>>> cf26d892
+    verification_url: str = Field(alias="VERIFICATION_URL", frozen=True)