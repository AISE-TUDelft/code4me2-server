--- conflicted
+++ resolved
@@ -5,7 +5,6 @@
 from fastapi.responses import JSONResponse
 from pydantic import BaseModel, Field
 
-<<<<<<< HEAD
 
 from base_models import (
     UserBase,
@@ -13,9 +12,6 @@
     CompletionResponseData,
     FeedbackResponseData,
 )
-=======
-from base_models import SerializableBaseModel, UserBase
->>>>>>> 7c8ac247
 
 
 class BaseResponse(SerializableBaseModel, ABC):
