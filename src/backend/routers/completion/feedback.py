import logging

from fastapi import APIRouter, Cookie, Depends

import database.crud as crud
import Queries
from App import App
from backend.Responses import (
    CompletionFeedbackPostResponse,
    ErrorResponse,
    FeedbackRecordingError,
    GenerationNotFoundError,
    InvalidOrExpiredSessionToken,
    JsonResponseWithStatus,
    NoAccessToProvideFeedbackError,
)
<<<<<<< HEAD
from base_models import FeedbackResponseData
from celery_app.tasks import db_tasks
=======
from celery_app.tasks import db_tasks
from response_models import ResponseFeedbackResponseData
>>>>>>> 38675d91

router = APIRouter()


@router.post(
    "/",
    response_model=CompletionFeedbackPostResponse,
    responses={
        "200": {"model": CompletionFeedbackPostResponse},
        "401": {"model": InvalidOrExpiredSessionToken},
        "403": {"model": NoAccessToProvideFeedbackError},
        "404": {"model": GenerationNotFoundError},
        "422": {"model": ErrorResponse},
        "429": {"model": ErrorResponse},
        "500": {"model": FeedbackRecordingError},
    },
)
def submit_completion_feedback(
    feedback: Queries.FeedbackCompletion,
    app: App = Depends(App.get_instance),
    session_token: str = Cookie("session_token"),
) -> JsonResponseWithStatus:
    """
    Submit feedback on a generated completion.
    """
    logging.info(f"Completion feedback: {feedback}")
    db_session = app.get_db_session()
    redis_manager = app.get_redis_manager()
    try:
        # Get session info from Redis
        session_info = redis_manager.get("session_token", session_token)
        if session_token is None or session_info is None:
            return JsonResponseWithStatus(
                status_code=401,
                content=InvalidOrExpiredSessionToken(),
            )

        # Get auth token from session info and then get user_id from auth token
        auth_token = session_info.get("auth_token")
        if not auth_token:
            return JsonResponseWithStatus(
                status_code=401,
                content=InvalidOrExpiredSessionToken(),
            )

        auth_info = redis_manager.get("auth_token", auth_token)
        if auth_info is None:
            return JsonResponseWithStatus(
                status_code=401,
                content=InvalidOrExpiredSessionToken(),
            )

        user_id = auth_info.get("user_id")
        if not user_id:
            return JsonResponseWithStatus(
                status_code=401,
                content=InvalidOrExpiredSessionToken(),
            )

        # only allow feedback for queries that are for the current user
        query = crud.get_meta_query_by_id(db_session, feedback.meta_query_id)
        if not query:
            return JsonResponseWithStatus(
                status_code=404,
                content=GenerationNotFoundError(),
            )

        # Convert user_id from string (Redis) to UUID for comparison with database user_id (UUID)
        if str(query.user_id) != user_id:
            return JsonResponseWithStatus(
                status_code=403,
                content=NoAccessToProvideFeedbackError(),
            )

        # Get the generation record
        generation = crud.get_generation_by_meta_query_and_model(
            db_session, feedback.meta_query_id, feedback.model_id
        )

        if not generation:
            return JsonResponseWithStatus(
                status_code=404,
                content=GenerationNotFoundError(),
            )

        # Update generation status
        db_tasks.update_generation_task.apply_async(
            args=[
<<<<<<< HEAD
                str(feedback.query_id),
=======
                str(feedback.meta_query_id),
>>>>>>> 38675d91
                feedback.model_id,
                Queries.UpdateGeneration(was_accepted=feedback.was_accepted).dict(),
            ],
            queue="db",
        )

        # If ground truth is provided, save it
        if feedback.ground_truth:
            db_tasks.add_ground_truth_task.apply_async(
                args=[
                    Queries.CreateGroundTruth(
<<<<<<< HEAD
                        query_id=feedback.query_id,
                        truth_timestamp=datetime.now().isoformat(),
=======
                        completion_query_id=feedback.meta_query_id,
>>>>>>> 38675d91
                        ground_truth=feedback.ground_truth,
                    ).dict()
                ],
                queue="db",
            )

        return JsonResponseWithStatus(
            status_code=200,
            content=CompletionFeedbackPostResponse(
                data=ResponseFeedbackResponseData(
                    meta_query_id=feedback.meta_query_id, model_id=feedback.model_id
                ),
            ),
        )

    except Exception as e:
        logging.error(f"Error recording feedback: {str(e)}")
        db_session.rollback()
        return JsonResponseWithStatus(
            status_code=500,
            content=FeedbackRecordingError(),
        )<|MERGE_RESOLUTION|>--- conflicted
+++ resolved
@@ -14,13 +14,8 @@
     JsonResponseWithStatus,
     NoAccessToProvideFeedbackError,
 )
-<<<<<<< HEAD
-from base_models import FeedbackResponseData
-from celery_app.tasks import db_tasks
-=======
 from celery_app.tasks import db_tasks
 from response_models import ResponseFeedbackResponseData
->>>>>>> 38675d91
 
 router = APIRouter()
 
@@ -109,11 +104,7 @@
         # Update generation status
         db_tasks.update_generation_task.apply_async(
             args=[
-<<<<<<< HEAD
-                str(feedback.query_id),
-=======
                 str(feedback.meta_query_id),
->>>>>>> 38675d91
                 feedback.model_id,
                 Queries.UpdateGeneration(was_accepted=feedback.was_accepted).dict(),
             ],
@@ -125,12 +116,7 @@
             db_tasks.add_ground_truth_task.apply_async(
                 args=[
                     Queries.CreateGroundTruth(
-<<<<<<< HEAD
-                        query_id=feedback.query_id,
-                        truth_timestamp=datetime.now().isoformat(),
-=======
                         completion_query_id=feedback.meta_query_id,
->>>>>>> 38675d91
                         ground_truth=feedback.ground_truth,
                     ).dict()
                 ],
