"""
This module defines the FastAPI router for user creation endpoints.
It handles user registration, including both standard and OAuth-based flows.
"""

import logging
from typing import Union

from fastapi import APIRouter, Depends

import database.crud as crud
import Queries as Queries
from App import App
from backend.Responses import (
    CreateUserError,
    CreateUserPostResponse,
    ErrorResponse,
    InvalidOrExpiredJWTToken,
    JsonResponseWithStatus,
    UserAlreadyExistsWithThisEmail,
)
from backend.utils import verify_jwt_token

# Initialize the API router for user creation endpoints
router = APIRouter()


@router.post(
    "/",
    response_model=CreateUserPostResponse,
    responses={
        "201": {"model": CreateUserPostResponse},
        "401": {"model": InvalidOrExpiredJWTToken},
        "409": {"model": UserAlreadyExistsWithThisEmail},
        "422": {"model": ErrorResponse},
        "429": {"model": ErrorResponse},
        "500": {"model": CreateUserError},
    },
)
def create_user(
    user_to_create: Union[Queries.CreateUser, Queries.CreateUserOauth],
    app: App = Depends(App.get_instance),
) -> JsonResponseWithStatus:
    """
    Create a new user in the system.

    Args:
        user_to_create (Union[Queries.CreateUser, Queries.CreateUserOauth]):
            The user data to create, can be standard or OAuth-based.
        app (App):
            The application instance, injected by FastAPI's dependency system.

    Returns:
        JsonResponseWithStatus: Response with status code and content.

    Steps:
        1. Check if the user already exists by email.
        2. If OAuth, verify the JWT token and email.
        3. Create the user in the database if not exists.
        4. Send verification email.
        5. Return appropriate response.
    """
    # Log the user creation attempt
    logging.log(logging.INFO, f"Creating user: ({user_to_create})")
    db_session = app.get_db_session()

<<<<<<< HEAD
    existing_user = crud.get_user_by_email(db_session, str(user_to_create.email))
    if existing_user:
        return JsonResponseWithStatus(
            status_code=409,
            content=UserAlreadyExistsWithThisEmail(),
        )
    if isinstance(user_to_create, Queries.CreateUserOauth):
        verification_result = verify_jwt_token(user_to_create.token)
        if (
            verification_result is None
            or verification_result.get("email") != user_to_create.email
        ):
=======
    try:
        # Check if user already exists in the database
        existing_user = crud.get_user_by_email(db_session, str(user_to_create.email))
        if existing_user:
            # User already exists, return 409 conflict
>>>>>>> 38675d91
            return JsonResponseWithStatus(
                status_code=409,
                content=UserAlreadyExistsWithThisEmail(),
            )
        # If OAuth, verify the provided JWT token
        if isinstance(user_to_create, Queries.CreateUserOauth):
            verification_result = verify_jwt_token(user_to_create.token)
            if (
                verification_result is None
                or verification_result.get("email") != user_to_create.email
            ):
                # Invalid or expired token, return 401 unauthorized
                return JsonResponseWithStatus(
                    status_code=401,
                    content=InvalidOrExpiredJWTToken(),
                )

        # Create the user in the database
        user = crud.create_user(db_session, user_to_create)

        # TODO: Send verification email to the user

        # Return success response with the new user's ID
        return JsonResponseWithStatus(
            status_code=201,
            content=CreateUserPostResponse(
                user_id=str(user.user_id),
            ),
        )
    except Exception as e:
        logging.error(f"Error processing user creation request: {str(e)}")
        db_session.rollback()
        return JsonResponseWithStatus(
            status_code=500,
            content=CreateUserError(),
        )


def __init__():
    """
    Module initializer. Called when the module is imported.
    Used to initialize the module and import the router.
    """
    pass<|MERGE_RESOLUTION|>--- conflicted
+++ resolved
@@ -64,26 +64,11 @@
     logging.log(logging.INFO, f"Creating user: ({user_to_create})")
     db_session = app.get_db_session()
 
-<<<<<<< HEAD
-    existing_user = crud.get_user_by_email(db_session, str(user_to_create.email))
-    if existing_user:
-        return JsonResponseWithStatus(
-            status_code=409,
-            content=UserAlreadyExistsWithThisEmail(),
-        )
-    if isinstance(user_to_create, Queries.CreateUserOauth):
-        verification_result = verify_jwt_token(user_to_create.token)
-        if (
-            verification_result is None
-            or verification_result.get("email") != user_to_create.email
-        ):
-=======
     try:
         # Check if user already exists in the database
         existing_user = crud.get_user_by_email(db_session, str(user_to_create.email))
         if existing_user:
             # User already exists, return 409 conflict
->>>>>>> 38675d91
             return JsonResponseWithStatus(
                 status_code=409,
                 content=UserAlreadyExistsWithThisEmail(),
