version: "3.9"

services:
  db:
    image: postgres:16
    container_name: postgres
    ports:
      - ${DB_PORT}:5432
    expose:
      - 5432
    volumes:
      - postgres_data:/var/lib/postgresql/data
      - ./src/database/init.sql:/docker-entrypoint-initdb.d/init.sql
    environment:
      - POSTGRES_PASSWORD=${DB_PASSWORD}
      - POSTGRES_USER=${DB_USER}
      - POSTGRES_DB=${DB_NAME}
    healthcheck:
      test: ["CMD-SHELL", "pg_isready -U ${DB_USER}"]
      start_interval: 0s
      interval: 60s
      timeout: 5s
      retries: 5

  pgadmin:
    image: dpage/pgadmin4:8.11
    container_name: pgadmin
    ports:
      - ${PGADMIN_PORT}:80
    volumes:
      - pgadmin_data:/var/lib/pgadmin
    environment:
      - PGADMIN_DEFAULT_EMAIL=${PGADMIN_DEFAULT_EMAIL}
      - PGADMIN_DEFAULT_PASSWORD=${PGADMIN_DEFAULT_PASSWORD}
    depends_on:
      db:
        condition: service_healthy
    healthcheck:
      test: ["CMD", "wget", "--spider", "http://localhost:80"]
      start_interval: 0s
      interval: 60s
      timeout: 5s
      retries: 3

  redis:
    image: redis:7.0
    container_name: redis
    ports:
      - ${REDIS_PORT}:6379
    expose:
      - 6379
    volumes:
<<<<<<< HEAD
      - redis_data:/data
=======
      - ./redis.conf:/usr/local/etc/redis/redis.conf
    command: ["redis-server", "/usr/local/etc/redis/redis.conf"]
>>>>>>> ae880f34
    healthcheck:
      test: ["CMD", "redis-cli", "ping"]
      start_interval: 0s
      interval: 60s
      timeout: 5s
      retries: 3

  backend:
    build: .
    container_name: backend
    command:
      ["/bin/bash", "-c", "source activate myenv && python /app/src/main.py"]
    deploy:
      resources:
        reservations:
          devices:
            - driver: nvidia
              device_ids: ["0"]
              capabilities: [gpu]
    expose:
      - ${REACT_APP_BACKEND_PORT}
    ports:
      - "8008:8008"
    volumes:
      - .:/app
    environment:
      - REDIS_HOST=redis
      - NVIDIA_VISIBLE_DEVICES=0
      - REDIS_PORT=6379
      - DB_HOST=db
      - DB_PORT=5432
      - WEBSITE_HOST=website
      - WEBSITE_PORT=3000
      - PYTHONPATH=/app/src
    depends_on:
      db:
        condition: service_healthy
      redis:
        condition: service_healthy
    healthcheck:
      test:
        [
          "CMD",
          "wget",
          "--spider",
          "http://localhost:${REACT_APP_BACKEND_PORT}/docs",
        ]
      start_interval: 0s
      interval: 60s
      timeout: 5s
      retries: 3

  website:
    image: node:18
    container_name: website
    working_dir: /website
    command: bash -c "npm install && npm start"
    expose:
      - 3000
    ports:
      - "3000:3000"
    volumes:
      - ./src/website:/website
      - website_data:/website/node_modules
    depends_on:
      backend:
        condition: service_healthy
    healthcheck:
      test: ["CMD", "wget", "--spider", "http://localhost:3000"]
      start_interval: 0s
      interval: 60s
      timeout: 5s
      retries: 3

  nginx:
    image: nginx:1.25
    container_name: nginx
    ports:
      - "8000:8000"
    volumes:
      - ./nginx.conf:/etc/nginx/nginx.conf
    depends_on:
      website:
        condition: service_healthy
    healthcheck:
      test: ["CMD", "curl", "-f", "http://localhost"]
      start_interval: 0s
      interval: 60s
      timeout: 5s
      retries: 3

  test_db:
    image: postgres:16
    container_name: postgres_test
    ports:
      - "5433:5432" # Different port to avoid conflicts
    environment:
      - POSTGRES_PASSWORD=postgres
      - POSTGRES_USER=postgres
      - POSTGRES_DB=test_db
    volumes:
      - postgres_test_data:/var/lib/postgresql/data
      - ./src/database/init_test.sql:/docker-entrypoint-initdb.d/init_test.sql
    healthcheck:
      test: ["CMD-SHELL", "pg_isready -U postgres"]
      interval: 5s
      timeout: 5s
      retries: 5

volumes:
  postgres_data:
    driver: local
    driver_opts:
      type: none
      o: bind
      device: ${DATA_DIR}/postgres
  postgres_test_data:
    driver: local
    driver_opts:
      type: none
      o: bind
      device: ${DATA_DIR}/postgres_test
  pgadmin_data:
    driver: local
    driver_opts:
      type: none
      o: bind
      device: ${DATA_DIR}/pgadmin
  redis_data:
    driver: local
    driver_opts:
      type: none
      o: bind
      device: ${DATA_DIR}/redis
  website_data:
    driver: local
    driver_opts:
      type: none
      o: bind
      device: ${DATA_DIR}/website<|MERGE_RESOLUTION|>--- conflicted
+++ resolved
@@ -50,12 +50,9 @@
     expose:
       - 6379
     volumes:
-<<<<<<< HEAD
       - redis_data:/data
-=======
       - ./redis.conf:/usr/local/etc/redis/redis.conf
     command: ["redis-server", "/usr/local/etc/redis/redis.conf"]
->>>>>>> ae880f34
     healthcheck:
       test: ["CMD", "redis-cli", "ping"]
       start_interval: 0s
