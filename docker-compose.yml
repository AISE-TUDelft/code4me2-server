--- conflicted
+++ resolved
@@ -66,7 +66,7 @@
         reservations:
           devices:
             - driver: nvidia
-              device_ids: ['0']
+              device_ids: ["0"]
               capabilities: [gpu]
     expose:
       - ${REACT_APP_BACKEND_PORT}
@@ -139,7 +139,6 @@
       timeout: 5s
       retries: 3
 
-<<<<<<< HEAD
   test_db:
     image: postgres:16
     container_name: postgres_test
@@ -158,8 +157,6 @@
       timeout: 5s
       retries: 5
 
-=======
->>>>>>> 463e5ea7
 volumes:
   postgres_data:
   pgadmin_data: