--- conflicted
+++ resolved
@@ -70,10 +70,7 @@
       - .:/app
     healthcheck:
       test: ["CMD", "redis-cli", "ping"]
-<<<<<<< HEAD
-=======
-      start_period: 0s
->>>>>>> 38675d91
+      start_period: 0s
       start_interval: 0s
       interval: 30s
       timeout: 5s
