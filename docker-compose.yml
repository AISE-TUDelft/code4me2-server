--- conflicted
+++ resolved
@@ -1,40 +1,6 @@
 version: "3.9"
 
 services:
-<<<<<<< HEAD
-=======
-  db_tests:
-    build: .
-    container_name: db_tests
-    command:
-      [
-        "/bin/bash",
-        "-c",
-        "source activate myenv && pip install pytest pytest-cov && python -m pytest tests/database_tests/test_user_crud.py -v",
-      ]
-    environment:
-      - DATABASE_URL=postgresql://postgres:postgres@db:5432/code4meV2
-      - TEST_DATABASE_URL=postgresql://postgres:postgres@test_db:5432/test_db
-      - PYTHONPATH=/app/src
-    volumes:
-      - .:/app
-
-  test_db:
-    image: postgres:16
-    container_name: postgres_test
-    ports:
-      - "5433:5432" # Different port to avoid conflicts
-    environment:
-      - POSTGRES_PASSWORD=postgres
-      - POSTGRES_USER=postgres
-      - POSTGRES_DB=test_db
-    healthcheck:
-      test: ["CMD-SHELL", "pg_isready -U postgres"]
-      interval: 5s
-      timeout: 5s
-      retries: 5
->>>>>>> 954e658e
-
   db:
     image: postgres:16
     container_name: postgres
@@ -166,11 +132,15 @@
       timeout: 5s
       retries: 3
 
-
   tests:
     build: .
     container_name: tests
-    command: [ "/bin/bash", "-c", "source activate myenv && pip install pytest pytest-cov && python -m pytest tests/database_tests/test_user_crud.py -v" ]
+    command:
+      [
+        "/bin/bash",
+        "-c",
+        "source activate myenv && pip install pytest pytest-cov && python -m pytest tests/database_tests/test_user_crud.py -v",
+      ]
     environment:
       - DATABASE_URL=postgresql://postgres:postgres@db:5432/code4meV2
       - TEST_DATABASE_URL=postgresql://postgres:postgres@test_db:5432/test_db
@@ -182,13 +152,13 @@
     image: postgres:16
     container_name: postgres_test
     ports:
-      - "5433:5432"  # Different port to avoid conflicts
+      - "5433:5432" # Different port to avoid conflicts
     environment:
       - POSTGRES_PASSWORD=postgres
       - POSTGRES_USER=postgres
       - POSTGRES_DB=test_db
     healthcheck:
-      test: [ "CMD-SHELL", "pg_isready -U postgres" ]
+      test: ["CMD-SHELL", "pg_isready -U postgres"]
       interval: 5s
       timeout: 5s
       retries: 5
